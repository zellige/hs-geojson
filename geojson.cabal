name:                   geojson
version:                4.0.3
license:                BSD3
license-file:           LICENCE
author:                 Dom De Re
maintainer:             Andrew Newman
copyright:              Copyright (C) 2013-2021
synopsis:               A thin GeoJSON Layer above the aeson library
category:               Data
description:            A thin GeoJSON Layer above the aeson library.
                        .
                        It currently conforms to version 1.0 of the GeoJSON spec which can be found here:
                        .
                        <https://tools.ietf.org/html/rfc7946>

homepage:               https://github.com/zellige/hs-geojson
bug-reports:            https://github.com/zellige/hs-geojson/issues
cabal-version:          1.12
build-type:             Simple
extra-source-files:     README.md,
                        CHANGELOG.md

source-repository       head
    type:               git
    location:           https://github.com/zellige/hs-geojson.git

source-repository       this
    type:               git
    location:           https://github.com/zellige/hs-geojson.git
    tag:                4.0.3

library
    hs-source-dirs:     src
<<<<<<< HEAD
    build-depends:      base < 5 &&     >= 4.9
                    ,   aeson           >= 0.8 && < 2.1
=======
    build-depends:      base            >= 4.9 && < 5
                    ,   aeson           >=0.8 && <1.6
>>>>>>> 4ea0f6df
                    ,   containers      >= 0.5.10.1
                    ,   deepseq         >= 1.4
                    ,   lens            >= 4.11
                    ,   semigroups      >= 0.16
                    ,   text            >= 1.2
                    ,   scientific      >= 0.2.0
                    ,   transformers    >= 0.3
                    ,   validation      >= 1
                    ,   vector
    exposed-modules:    Data.Geospatial
                    ,   Data.LinearRing
                    ,   Data.LineString
                    ,   Data.SeqHelper
                    ,   Data.Geospatial.Internal.BasicTypes
                    ,   Data.Geospatial.Internal.CRS
                    ,   Data.Geospatial.Internal.GeoFeature
                    ,   Data.Geospatial.Internal.GeoFeatureCollection
                    ,   Data.Geospatial.Internal.Geometry
                    ,   Data.Geospatial.Internal.Geometry.GeoMultiLine
                    ,   Data.Geospatial.Internal.Geometry.GeoMultiPoint
                    ,   Data.Geospatial.Internal.Geometry.GeoMultiPolygon
                    ,   Data.Geospatial.Internal.Geometry.GeoLine
                    ,   Data.Geospatial.Internal.Geometry.GeoPoint
                    ,   Data.Geospatial.Internal.Geometry.GeoPolygon
                    ,   Data.Geospatial.Internal.Geometry.Aeson
                    ,   Data.Geospatial.Internal.GeoPosition
    default-language:   Haskell2010
    ghc-options:        -Wall

test-suite              geojson-test
    hs-source-dirs:     test
    main-is:            Main.hs
    type:               exitcode-stdio-1.0
    build-depends:      base < 5 &&     >= 4.9 && < 5
                    ,   aeson <1.6 &&   >= 0.8 && < 1.6
                    ,   bytestring      >= 0.10
                    ,   containers      >= 0.5.10.1
                    ,   geojson
                    ,   tasty
                    ,   tasty-hspec
                    ,   tasty-quickcheck
                    ,   text            >= 1.2
                    ,   validation      >= 1
    other-modules:      Arbitrary
                    ,   Fixture
                    ,   Data.LinearRingTests
                    ,   Data.LineStringTests
                    ,   Data.SeqHelperTests
                    ,   Data.Geospatial.Internal.CRSTests
                    ,   Data.Geospatial.Internal.GeoFeatureCollectionTests
                    ,   Data.Geospatial.Internal.GeoFeatureTests
                    ,   Data.Geospatial.Internal.GeometryTests
    default-language:   Haskell2010
    ghc-options:        -Wall
                        -threaded

test-suite              geojson-hlint
    hs-source-dirs:     hlint
    main-is:            Main.hs
    type:               exitcode-stdio-1.0
    build-depends:      base < 5 &&     >= 4.9
                    ,   hlint
    default-language:   Haskell2010
    ghc-options:        -Wall
                        -threaded<|MERGE_RESOLUTION|>--- conflicted
+++ resolved
@@ -31,13 +31,8 @@
 
 library
     hs-source-dirs:     src
-<<<<<<< HEAD
-    build-depends:      base < 5 &&     >= 4.9
-                    ,   aeson           >= 0.8 && < 2.1
-=======
     build-depends:      base            >= 4.9 && < 5
-                    ,   aeson           >=0.8 && <1.6
->>>>>>> 4ea0f6df
+                    ,   aeson           >= 1.5 && < 1.6 || >= 2.0 && < 2.1
                     ,   containers      >= 0.5.10.1
                     ,   deepseq         >= 1.4
                     ,   lens            >= 4.11
